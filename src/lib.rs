//! Cuckoo filter probabilistic data structure for membership testing and cardinality counting.
//!
//! # Usage
//!
//! This crate is [on crates.io](https://crates.io/crates/cuckoofilter) and can be
//! used by adding `cuckoofilter` to the dependencies in your project's `Cargo.toml`.
//!
//! ```toml
//! [dependencies]
//! cuckoofilter = "0.3"
//! ```
//!
//! And this in your crate root:
//!
//! ```rust
//! extern crate cuckoofilter;
//! ```

mod bucket;
mod util;

use crate::bucket::{Bucket, Fingerprint, BUCKET_SIZE, FINGERPRINT_SIZE};
use crate::util::{get_alt_index, get_fai, FaI};

use std::cmp;
use std::collections::hash_map::DefaultHasher;
use std::error::Error as StdError;
use std::fmt;
use std::hash::{Hash, Hasher};
use std::iter::repeat;
use std::marker::PhantomData;
use std::mem;

use rand::Rng;
#[cfg(feature = "serde_support")]
use serde_derive::{Deserialize, Serialize};

/// If insertion fails, we will retry this many times.
pub const MAX_REBUCKET: u32 = 500;

/// The default number of buckets.
pub const DEFAULT_CAPACITY: usize = (1 << 20) - 1;

#[derive(Debug)]
pub enum CuckooError {
    NotEnoughSpace,
}

impl fmt::Display for CuckooError {
    fn fmt(&self, f: &mut fmt::Formatter) -> fmt::Result {
        f.write_str("NotEnoughSpace")
    }
}

impl StdError for CuckooError {
    fn description(&self) -> &str {
        "Not enough space to store this item, rebucketing failed."
    }
}

/// A cuckoo filter class exposes a Bloomier filter interface,
/// providing methods of add, delete, contains.
///
/// # Examples
///
/// ```
/// extern crate cuckoofilter;
///
/// let words = vec!["foo", "bar", "xylophone", "milagro"];
/// let mut cf = cuckoofilter::CuckooFilter::new();
///
/// let mut insertions = 0;
/// for s in &words {
///     if cf.test_and_add(s).unwrap() {
///         insertions += 1;
///     }
/// }
///
/// assert_eq!(insertions, words.len());
/// assert_eq!(cf.len(), words.len());
///
/// // Re-add the first element.
/// cf.add(words[0]);
///
/// assert_eq!(cf.len(), words.len() + 1);
///
/// for s in &words {
///     cf.delete(s);
/// }
///
/// assert_eq!(cf.len(), 1);
/// assert!(!cf.is_empty());
///
/// cf.delete(words[0]);
///
/// assert_eq!(cf.len(), 0);
/// assert!(cf.is_empty());
///
/// for s in &words {
///     if cf.test_and_add(s).unwrap() {
///         insertions += 1;
///     }
/// }
///
/// cf.clear();
///
/// assert!(cf.is_empty());
///
/// ```
#[derive(Debug, Clone)]
pub struct CuckooFilter<H> {
    buckets: Box<[Bucket]>,
    len: usize,
    _hasher: std::marker::PhantomData<H>,
}

impl Default for CuckooFilter<DefaultHasher> {
    fn default() -> Self {
        Self::new()
    }
}

impl CuckooFilter<DefaultHasher> {
    /// Construct a CuckooFilter with default capacity and hasher.
    pub fn new() -> Self {
        Self::with_capacity(DEFAULT_CAPACITY)
    }
}

impl<H> CuckooFilter<H>
where
    H: Hasher + Default,
{
    /// Constructs a Cuckoo Filter with a given max capacity
    pub fn with_capacity(cap: usize) -> Self {
        let capacity = cmp::max(1, cap.next_power_of_two() / BUCKET_SIZE);

        Self {
            buckets: repeat(Bucket::new())
                .take(capacity)
                .collect::<Vec<_>>()
                .into_boxed_slice(),
            len: 0,
            _hasher: PhantomData,
        }
    }

    /// Checks if `data` is in the filter.
    pub fn contains<T: ?Sized + Hash>(&self, data: &T) -> bool {
        let FaI { fp, i1, i2 } = get_fai::<T, H>(data);
        let len = self.buckets.len();
        self.buckets[i1 % len]
            .get_fingerprint_index(fp)
            .or_else(|| self.buckets[i2 % len].get_fingerprint_index(fp))
            .is_some()
    }

    /// Adds `data` to the filter. Returns `Ok` if the insertion was successful,
    /// but could fail with a `NotEnoughSpace` error, especially when the filter
    /// is nearing its capacity.
    /// Note that while you can put any hashable type in the same filter, beware
    /// for side effects like that the same number can have diferent hashes
    /// depending on the type.
    /// So for the filter, 4711i64 isn't the same as 4711u64.
    ///
    /// **Note:** When this returns `NotEnoughSpace`, the element given was
    /// actually added to the filter, but some random *other* element was
    /// removed. This might improve in the future.
    pub fn add<T: ?Sized + Hash>(&mut self, data: &T) -> Result<(), CuckooError> {
        let fai = get_fai::<T, H>(data);
        if self.put(fai.fp, fai.i1) || self.put(fai.fp, fai.i2) {
            return Ok(());
        }
        let len = self.buckets.len();
        let mut rng = rand::thread_rng();
        let mut i = fai.random_index(&mut rng);
        let mut fp = fai.fp;
        for _ in 0..MAX_REBUCKET {
            let other_fp;
            {
                let loc = &mut self.buckets[i % len].buffer[rng.gen_range(0..BUCKET_SIZE)];
                other_fp = *loc;
                *loc = fp;
                i = get_alt_index::<H>(other_fp, i);
            }
            if self.put(other_fp, i) {
                return Ok(());
            }
            fp = other_fp;
        }
        // fp is dropped here, which means that the last item that was
        // rebucketed gets removed from the filter.
        // TODO: One could introduce a single-item cache for this element,
        // check this cache in all methods additionally to the actual filter,
        // and return NotEnoughSpace if that cache is already in use.
        // This would complicate the code, but stop random elements from
        // getting removed and result in nicer behavior for the user.
        Err(CuckooError::NotEnoughSpace)
    }

    /// Adds `data` to the filter if it does not exist in the filter yet.
    /// Returns `Ok(true)` if `data` was not yet present in the filter and added
    /// successfully.
    pub fn test_and_add<T: ?Sized + Hash>(&mut self, data: &T) -> Result<bool, CuckooError> {
        if self.contains(data) {
            Ok(false)
        } else {
            self.add(data).map(|_| true)
        }
    }

    /// Number of items in the filter.
    pub fn len(&self) -> usize {
        self.len
    }

    /// Exports fingerprints in all buckets, along with the filter's length for storage.
    /// The filter can be recovered by passing the `ExportedCuckooFilter` struct to the
    /// `from` method of `CuckooFilter`.
    pub fn export(&self) -> ExportedCuckooFilter {
        self.into()
    }

    /// Number of bytes the filter occupies in memory
    pub fn memory_usage(&self) -> usize {
        mem::size_of_val(self) + self.buckets.len() * mem::size_of::<Bucket>()
    }

    /// Check if filter is empty
    pub fn is_empty(&self) -> bool {
        self.len == 0
    }

    /// Deletes `data` from the filter. Returns true if `data` existed in the
    /// filter before.
    pub fn delete<T: ?Sized + Hash>(&mut self, data: &T) -> bool {
        let FaI { fp, i1, i2 } = get_fai::<T, H>(data);
        self.remove(fp, i1) || self.remove(fp, i2)
    }

    /// Empty all the buckets in a filter and reset the number of items.
    pub fn clear(&mut self) {
        if self.is_empty() {
            return;
        }

        for bucket in self.buckets.iter_mut() {
            bucket.clear();
        }
        self.len = 0;
    }

    /// Extracts fingerprint values from all buckets, used for exporting the filters data.
    fn values(&self) -> Vec<u8> {
        self.buckets
            .iter()
            .flat_map(|b| b.get_fingerprint_data().into_iter())
            .collect()
    }

    /// Removes the item with the given fingerprint from the bucket indexed by i.
    fn remove(&mut self, fp: Fingerprint, i: usize) -> bool {
        let len = self.buckets.len();
        if self.buckets[i % len].delete(fp) {
            self.len -= 1;
            true
        } else {
            false
        }
    }

    fn put(&mut self, fp: Fingerprint, i: usize) -> bool {
        let len = self.buckets.len();
        if self.buckets[i % len].insert(fp) {
            self.len += 1;
            true
        } else {
            false
        }
    }
}

<<<<<<< HEAD
/// A minimal representation of the CuckooFilter which can be transfered or stored, then recovered at a later stage.
#[derive(Debug, Clone, Default)]
=======
/// A minimal representation of the CuckooFilter which can be transferred or stored, then recovered at a later stage.
#[derive(Debug)]
>>>>>>> dbc1c9ca
#[cfg_attr(feature = "serde_support", derive(Deserialize, Serialize))]
pub struct ExportedCuckooFilter {
    #[cfg_attr(feature = "serde_support", serde(with = "serde_bytes"))]
    pub values: Vec<u8>,
    pub length: usize,
}

impl<H> From<ExportedCuckooFilter> for CuckooFilter<H> {
    /// Converts a simplified representation of a filter used for export to a
    /// fully functioning version.
    ///
    /// # Contents
    ///
    /// * `values` - A serialized version of the `CuckooFilter`'s memory, where the
    /// fingerprints in each bucket are chained one after another, then in turn all
    /// buckets are chained together.
    /// * `length` - The number of valid fingerprints inside the `CuckooFilter`.
    /// This value is used as a time saving method, otherwise all fingerprints
    /// would need to be checked for equivalence against the null pattern.
    fn from(exported: ExportedCuckooFilter) -> Self {
        // Assumes that the `BUCKET_SIZE` and `FINGERPRINT_SIZE` constants do not change.
        Self {
            buckets: exported
                .values
                .chunks(BUCKET_SIZE * FINGERPRINT_SIZE)
                .map(Bucket::from)
                .collect::<Vec<_>>()
                .into_boxed_slice(),
            len: exported.length,
            _hasher: PhantomData,
        }
    }
}

impl<H> From<&CuckooFilter<H>> for ExportedCuckooFilter
where
    H: Hasher + Default,
{
    /// Converts a `CuckooFilter` into a simplified version which can be serialized and stored
    /// for later use.
    fn from(cuckoo: &CuckooFilter<H>) -> Self {
        Self {
            values: cuckoo.values(),
            length: cuckoo.len(),
        }
    }
}<|MERGE_RESOLUTION|>--- conflicted
+++ resolved
@@ -280,13 +280,8 @@
     }
 }
 
-<<<<<<< HEAD
 /// A minimal representation of the CuckooFilter which can be transfered or stored, then recovered at a later stage.
 #[derive(Debug, Clone, Default)]
-=======
-/// A minimal representation of the CuckooFilter which can be transferred or stored, then recovered at a later stage.
-#[derive(Debug)]
->>>>>>> dbc1c9ca
 #[cfg_attr(feature = "serde_support", derive(Deserialize, Serialize))]
 pub struct ExportedCuckooFilter {
     #[cfg_attr(feature = "serde_support", serde(with = "serde_bytes"))]
