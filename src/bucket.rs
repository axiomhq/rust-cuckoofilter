pub const FINGERPRINT_SIZE: usize = 1;
pub const BUCKET_SIZE: usize = 4;
const EMPTY_FINGERPRINT_DATA: [u8; FINGERPRINT_SIZE] = [100; FINGERPRINT_SIZE];

// Fingerprint Size is 1 byte so lets remove the Vec
<<<<<<< HEAD
#[derive(PartialEq, Copy, Clone, Hash, Debug)]
=======
#[derive(PartialEq, Eq, Copy, Clone, Hash)]
>>>>>>> dbc1c9ca
pub struct Fingerprint {
    pub data: [u8; FINGERPRINT_SIZE],
}

impl Fingerprint {
    /// Attempts to create a new Fingerprint based on the given
    /// number. If the created Fingerprint would be equal to the
    /// empty Fingerprint, None is returned.
    pub fn from_data(data: [u8; FINGERPRINT_SIZE]) -> Option<Self> {
        let result = Self { data };
        if result.is_empty() {
            None
        } else {
            Some(result)
        }
    }

    /// Returns the empty Fingerprint.
    pub fn empty() -> Self {
        Self {
            data: EMPTY_FINGERPRINT_DATA,
        }
    }

    /// Checks if this is the empty Fingerprint.
    pub fn is_empty(&self) -> bool {
        self.data == EMPTY_FINGERPRINT_DATA
    }

    /// Sets the fingerprint value to a previously exported one via an in-memory copy.
    fn slice_copy(&mut self, fingerprint: &[u8]) {
        self.data.copy_from_slice(fingerprint);
    }
}

/// Manages `BUCKET_SIZE` fingerprints at most.
#[derive(Debug, Clone)]
pub struct Bucket {
    pub buffer: [Fingerprint; BUCKET_SIZE],
}

impl Bucket {
    /// Creates a new bucket with a pre-allocated buffer.
    pub fn new() -> Self {
        Self {
            buffer: [Fingerprint::empty(); BUCKET_SIZE],
        }
    }

    /// Inserts the fingerprint into the buffer if the buffer is not full.
    /// This operation is O(1).
    pub fn insert(&mut self, fp: Fingerprint) -> bool {
        for entry in &mut self.buffer {
            if entry.is_empty() {
                *entry = fp;
                return true;
            }
        }
        false
    }

    /// Deletes the given fingerprint from the bucket. This operation is O(1).
    pub fn delete(&mut self, fp: Fingerprint) -> bool {
        match self.get_fingerprint_index(fp) {
            Some(index) => {
                self.buffer[index] = Fingerprint::empty();
                true
            }
            None => false,
        }
    }

    /// Returns the index of the given fingerprint, if its found. O(1)
    pub fn get_fingerprint_index(&self, fp: Fingerprint) -> Option<usize> {
        self.buffer.iter().position(|e| *e == fp)
    }

    /// Returns all current fingerprint data of the current buffer for storage.
    pub fn get_fingerprint_data(&self) -> Vec<u8> {
        self.buffer
            .iter()
            .flat_map(|f| f.data.iter())
            .cloned()
            .collect()
    }

    /// Empties the bucket by setting each used entry to Fingerprint::empty(). Returns the number of entries that were modified.
    #[inline(always)]
    pub fn clear(&mut self) {
        *self = Self::new()
    }
}

impl From<&[u8]> for Bucket {
    /// Constructs a buffer of fingerprints from a set of previously exported fingerprints.
    fn from(fingerprints: &[u8]) -> Self {
        let mut buffer = [Fingerprint::empty(); BUCKET_SIZE];
        for (idx, value) in fingerprints.chunks(FINGERPRINT_SIZE).enumerate() {
            buffer[idx].slice_copy(value);
        }
        Self { buffer }
    }
}<|MERGE_RESOLUTION|>--- conflicted
+++ resolved
@@ -3,11 +3,7 @@
 const EMPTY_FINGERPRINT_DATA: [u8; FINGERPRINT_SIZE] = [100; FINGERPRINT_SIZE];
 
 // Fingerprint Size is 1 byte so lets remove the Vec
-<<<<<<< HEAD
-#[derive(PartialEq, Copy, Clone, Hash, Debug)]
-=======
-#[derive(PartialEq, Eq, Copy, Clone, Hash)]
->>>>>>> dbc1c9ca
+#[derive(PartialEq, Eq, Copy, Clone, Hash, Debug)]
 pub struct Fingerprint {
     pub data: [u8; FINGERPRINT_SIZE],
 }
